--- conflicted
+++ resolved
@@ -931,19 +931,13 @@
         depends[:] = ["gitdb >=4.0.1,<5", "python >=3.5",
                       "typing-extensions >=3.7.4.0"]
 
-<<<<<<< HEAD
     # click >=8.0 is actually Python 3.6+
     if name == 'click' and int(version.split('.', 1)[0]) >= 8:
         replace_dep(depends, 'python', 'python >=3.6')
 
-    # click-repl incompatible with click >=8.0
-    # TODO: set upper bounds once this is fixed upstream comment
-    if name == 'click-repl':
-=======
     # click-repl <0.2.0 incompatible with click >=8.0
     # See: https://github.com/click-contrib/click-repl/pull/76
     if name == 'click-repl' and version.startswith("0.1."):
->>>>>>> 11e2936e
         replace_dep(depends, 'click', 'click <8.0')
 
     # tifffile 2021.3.31 requires Python >=3.7, imagecodecs >=2021.3.31
